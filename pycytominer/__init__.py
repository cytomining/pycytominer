<<<<<<< HEAD
"""Pycytominer is a suite of common functions used to process high dimensional readouts from high-throughput cell experiments."""

from pycytominer import __about__
=======
from pycytominer import __about__, __config__
>>>>>>> 0f4f8c45

from .aggregate import aggregate
from .annotate import annotate
from .consensus import consensus
from .feature_select import feature_select
from .normalize import normalize<|MERGE_RESOLUTION|>--- conflicted
+++ resolved
@@ -1,10 +1,6 @@
-<<<<<<< HEAD
 """Pycytominer is a suite of common functions used to process high dimensional readouts from high-throughput cell experiments."""
 
-from pycytominer import __about__
-=======
 from pycytominer import __about__, __config__
->>>>>>> 0f4f8c45
 
 from .aggregate import aggregate
 from .annotate import annotate
