repos:
<<<<<<< HEAD
  - repo: https://github.com/astral-sh/ruff-pre-commit
=======
-   repo: https://github.com/astral-sh/ruff-pre-commit
>>>>>>> 423e4b2b
    rev: "v0.12.0"
    hooks:
    -   id: ruff-check
        exclude: tutorials/nbconverted/
    -   id: ruff-format
        exclude: tutorials/nbconverted/
-   repo: https://github.com/pre-commit/mirrors-prettier
    rev: "v3.1.0"
    hooks:
    -   id: prettier
-   repo: https://github.com/python-poetry/poetry
    rev: "2.1.3"
    hooks:
    -   id: poetry-check
-   repo: https://github.com/rhysd/actionlint
    rev: v1.7.7
    hooks:
    -   id: actionlint
-   repo: https://github.com/hadolint/hadolint
    rev: v2.12.0
    hooks:
    -   id: hadolint-docker
-   repo: https://github.com/tox-dev/pyproject-fmt
    rev: "v2.6.0"
    hooks:
    -   id: pyproject-fmt
    # validates CITATION.cff file formatting expectations
-   repo: https://github.com/citation-file-format/cffconvert
    rev: b6045d78aac9e02b039703b030588d54d53262ac
    hooks:
    -   id: validate-cff
-   repo: https://github.com/software-gardening/almanack
    rev: v0.1.4
    hooks:
<<<<<<< HEAD
      - id: almanack-check
  - repo: https://gitlab.com/vojko.pribudic.foss/pre-commit-update
=======
    -   id: almanack-check
-   repo: https://gitlab.com/vojko.pribudic.foss/pre-commit-update
>>>>>>> 423e4b2b
    rev: v0.7.0
    hooks:
    -   id: pre-commit-update
        args: ["--keep", "cffconvert"]<|MERGE_RESOLUTION|>--- conflicted
+++ resolved
@@ -1,9 +1,5 @@
 repos:
-<<<<<<< HEAD
-  - repo: https://github.com/astral-sh/ruff-pre-commit
-=======
 -   repo: https://github.com/astral-sh/ruff-pre-commit
->>>>>>> 423e4b2b
     rev: "v0.12.0"
     hooks:
     -   id: ruff-check
@@ -38,13 +34,8 @@
 -   repo: https://github.com/software-gardening/almanack
     rev: v0.1.4
     hooks:
-<<<<<<< HEAD
-      - id: almanack-check
-  - repo: https://gitlab.com/vojko.pribudic.foss/pre-commit-update
-=======
     -   id: almanack-check
 -   repo: https://gitlab.com/vojko.pribudic.foss/pre-commit-update
->>>>>>> 423e4b2b
     rev: v0.7.0
     hooks:
     -   id: pre-commit-update
